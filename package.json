{
  "name": "@toolbarthomas/enlightenment",
<<<<<<< HEAD
  "version": "0.5.3",
=======
  "version": "0.6.1",
>>>>>>> efeb90ee
  "description": "Web component workflow with Sass & Lit Element",
  "main": "dist/Enlightenment.js",
  "type": "module",
  "files": [
    ".browserlistrc",
    "dist/Draggable.extension.cjs",
    "dist/Draggable.extension.js",
    "dist/Draggable.extension.min.cjs",
    "dist/Draggable.extension.min.js",
    "dist/Enlightenment.cjs",
    "dist/Enlightenment.js",
    "dist/Enlightenment.min.cjs",
    "dist/Enlightenment.min.js",
    "dist/FocusTrap.extension.cjs",
    "dist/FocusTrap.extension.js",
    "dist/FocusTrap.extension.min.cjs",
    "dist/FocusTrap.extension.min.js",
    "dist/Scrollable.extension.cjs",
    "dist/Scrollable.extension.js",
    "dist/Scrollable.extension.min.cjs",
    "dist/Scrollable.extension.min.js",
    "dist/TresholdDrag.extension.cjs",
    "dist/TresholdDrag.extension.js",
    "dist/TresholdDrag.extension.min.cjs",
    "dist/TresholdDrag.extension.min.js",
    "index.cjs",
    "index.mjs",
    "index.ts",
    "LICENSE.md",
    "node/",
    "README.md",
    "src/_types",
    "src/core",
    "src/extensions",
    "src/mixins",
    "src/providers",
    "src/Enlightenment.ts"
  ],
  "scripts": {
    "prebuild": "npm run tsc",
    "postbuild": "node node/esbuild.extensions.mjs -n=src/enlightenment & node node/esbuild.extensions.mjs -f=cjs -n=src/enlightenment",
    "build": "node node/esbuild.enlightenment.mjs -n=src/enlightenment -s & node node/esbuild.enlightenment.mjs -f=cjs -n=src/enlightenment -s",
    "postbuild:minify": "node node/esbuild.extensions.mjs -m& node node/esbuild.extensions.mjs -f=cjs -m",
    "build:minify": "node node/esbuild.enlightenment.mjs -n=src/enlightenment -s -m & node node/esbuild.enlightenment.mjs -n=src/enlightenment -s -f=cjs -m",
    "dev": "node node/esbuild.enlightenment.mjs -n=src/enlightenment -s -w & node node/esbuild.extensions.mjs -w & node node/esbuild.serve.mjs",
    "prepublish": "npm run build && npm run build:minify",
    "test": "echo \"Error: no test specified\" && exit 1",
    "tsc": "tsc --noEmit"
  },
  "repository": {
    "type": "git",
    "url": "git+https://github.com/toolbarthomas/enlightenment.git"
  },
  "keywords": [
    "esbuild",
    "lit",
    "sass",
    "typescript",
    "webcomponents"
  ],
  "author": "Thomas van der velde <contact@toolbarthomas.net>",
  "license": "MIT",
  "bugs": {
    "url": "https://github.com/toolbarthomas/enlightenment/issues"
  },
  "homepage": "https://github.com/toolbarthomas/enlightenment#readme",
  "dependencies": {
    "focus-trap": "^7.5.4",
    "lit": "^3.1.4",
    "simplebar": "^6.2.7"
  },
  "devDependencies": {
    "autoprefixer": "^10.4.19",
<<<<<<< HEAD
    "cssnano": "^6.1.0",
    "esbuild": "^0.21.5",
    "glob": "^10.4.2",
    "mkdirp": "^3.0.1",
    "postcss": "^8.4.38",
    "postcss-combine-duplicated-selectors": "^10.0.3",
    "prettier": "^3.3.2",
    "sass": "^1.77.6",
    "typescript": "^5.4.5"
=======
    "cssnano": "^6.1.1",
    "esbuild": "^0.20.2",
    "glob": "^10.3.10",
    "mkdirp": "^3.0.1",
    "postcss": "^8.4.38",
    "postcss-combine-duplicated-selectors": "^10.0.3",
    "prettier": "^3.2.5",
    "sass": "^1.72.0",
    "typescript": "^5.4.3"
>>>>>>> efeb90ee
  }
}<|MERGE_RESOLUTION|>--- conflicted
+++ resolved
@@ -1,10 +1,6 @@
 {
   "name": "@toolbarthomas/enlightenment",
-<<<<<<< HEAD
-  "version": "0.5.3",
-=======
-  "version": "0.6.1",
->>>>>>> efeb90ee
+  "version": "0.6.2",
   "description": "Web component workflow with Sass & Lit Element",
   "main": "dist/Enlightenment.js",
   "type": "module",
@@ -78,7 +74,6 @@
   },
   "devDependencies": {
     "autoprefixer": "^10.4.19",
-<<<<<<< HEAD
     "cssnano": "^6.1.0",
     "esbuild": "^0.21.5",
     "glob": "^10.4.2",
@@ -88,16 +83,5 @@
     "prettier": "^3.3.2",
     "sass": "^1.77.6",
     "typescript": "^5.4.5"
-=======
-    "cssnano": "^6.1.1",
-    "esbuild": "^0.20.2",
-    "glob": "^10.3.10",
-    "mkdirp": "^3.0.1",
-    "postcss": "^8.4.38",
-    "postcss-combine-duplicated-selectors": "^10.0.3",
-    "prettier": "^3.2.5",
-    "sass": "^1.72.0",
-    "typescript": "^5.4.3"
->>>>>>> efeb90ee
   }
 }